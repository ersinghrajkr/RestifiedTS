--- conflicted
+++ resolved
@@ -1,6 +1,5 @@
-<<<<<<< HEAD
 # 🚀 RestifiedTS – A Modern API Automation Framework in TypeScript
-=======
+
 # RestifiedTS - Production-Grade API Testing Framework
 
 ## 🎯 Overview
@@ -10,45 +9,53 @@
 ## 📦 Core Components Implemented
 
 ### 1. **Configuration System** (`Config`, `ConfigLoader`, `ConfigValidator`)
-- ✅ Environment-based configuration loading
-- ✅ JSON file configuration support
-- ✅ Comprehensive validation with detailed error messages
-- ✅ Hierarchical configuration merging (defaults → file → env → user)
-- ✅ Type-safe configuration access
+
+* ✅ Environment-based configuration loading
+* ✅ JSON file configuration support
+* ✅ Comprehensive validation with detailed error messages
+* ✅ Hierarchical configuration merging (defaults → file → env → user)
+* ✅ Type-safe configuration access
 
 ### 2. **Storage Systems**
-- ✅ **VariableStore**: Global/local variable management with scope resolution
-- ✅ **ResponseStore**: HTTP response storage with capacity management
-- ✅ **SnapshotStore**: Response snapshot storage with diff capabilities
+
+* ✅  **VariableStore** : Global/local variable management with scope resolution
+* ✅  **ResponseStore** : HTTP response storage with capacity management
+* ✅  **SnapshotStore** : Response snapshot storage with diff capabilities
 
 ### 3. **HTTP Client System**
-- ✅ **HttpClient**: Production-grade HTTP client with retry logic
-- ✅ **ClientManager**: Multi-service client management
-- ✅ **RetryManager**: Exponential backoff with configurable strategies
-- ✅ **PerformanceTracker**: Response time and metrics tracking
-- ✅ **InterceptorManager**: Request/response interception
+
+* ✅  **HttpClient** : Production-grade HTTP client with retry logic
+* ✅  **ClientManager** : Multi-service client management
+* ✅  **RetryManager** : Exponential backoff with configurable strategies
+* ✅  **PerformanceTracker** : Response time and metrics tracking
+* ✅  **InterceptorManager** : Request/response interception
 
 ### 4. **Authentication System**
-- ✅ **AuthProvider**: Base authentication interface
-- ✅ **BearerAuth**: Bearer token authentication
-- ✅ **BasicAuth**: Basic authentication with credential encoding
+
+* ✅  **AuthProvider** : Base authentication interface
+* ✅  **BearerAuth** : Bearer token authentication
+* ✅  **BasicAuth** : Basic authentication with credential encoding
 
 ### 5. **DSL Components**
-- ✅ **GivenStep**: Fluent test setup with comprehensive validation
-- ✅ **WhenStep**: HTTP request execution with variable resolution
-- ✅ **ThenStep**: Response assertions and data extraction
+
+* ✅  **GivenStep** : Fluent test setup with comprehensive validation
+* ✅  **WhenStep** : HTTP request execution with variable resolution
+* ✅  **ThenStep** : Response assertions and data extraction
 
 ### 6. **Utility Systems**
-- ✅ **JsonPlaceholderResolver**: Advanced template resolution with Faker.js
-- ✅ **JsonPathExtractor**: JSONPath implementation with filtering support
-- ✅ **AuditLogger**: Comprehensive logging with file output and console colors
+
+* ✅  **JsonPlaceholderResolver** : Advanced template resolution with Faker.js
+* ✅  **JsonPathExtractor** : JSONPath implementation with filtering support
+* ✅  **AuditLogger** : Comprehensive logging with file output and console colors
 
 ### 7. **Main Framework**
-- ✅ **RestifiedTS**: Main orchestrator tying all components together
+
+* ✅  **RestifiedTS** : Main orchestrator tying all components together
 
 ## 🚀 Key Features Implemented
 
 ### Fluent DSL
+
 ```typescript
 await restified
   .given()
@@ -69,6 +76,7 @@
 ```
 
 ### Advanced Variable Resolution
+
 ```typescript
 // Template with multiple placeholder types
 const payload = {
@@ -85,6 +93,7 @@
 ```
 
 ### Multi-Service Testing
+
 ```typescript
 // Create multiple client instances
 restified.createClient('authService', {
@@ -120,6 +129,7 @@
 ```
 
 ### Snapshot Testing
+
 ```typescript
 await restified
   .given()
@@ -133,6 +143,7 @@
 ```
 
 ### Performance Assertions
+
 ```typescript
 await restified
   .given()
@@ -145,6 +156,7 @@
 ```
 
 ### Advanced JSONPath Assertions
+
 ```typescript
 await restified
   .given()
@@ -167,45 +179,52 @@
 ## 🏗️ Production-Grade Features
 
 ### 1. **Comprehensive Error Handling**
-- Custom error types (`RestifiedError`, `AssertionError`, `TimeoutError`, `RetryError`)
-- Detailed error messages with context
-- Graceful failure handling
-- Error transformation and enrichment
+
+* Custom error types (`RestifiedError`, `AssertionError`, `TimeoutError`, `RetryError`)
+* Detailed error messages with context
+* Graceful failure handling
+* Error transformation and enrichment
 
 ### 2. **Extensive Validation**
-- Input validation for all DSL methods
-- Configuration validation with detailed messages
-- JSONPath expression validation
-- URL and header validation
+
+* Input validation for all DSL methods
+* Configuration validation with detailed messages
+* JSONPath expression validation
+* URL and header validation
 
 ### 3. **Performance Optimization**
-- Connection pooling
-- Response caching
-- Lazy loading of heavy dependencies
-- Efficient memory management
+
+* Connection pooling
+* Response caching
+* Lazy loading of heavy dependencies
+* Efficient memory management
 
 ### 4. **Comprehensive Logging**
-- Multiple log levels (debug, info, warn, error)
-- File-based audit trails
-- Console output with colors
-- Performance metrics logging
-- Request/response logging with sanitization
+
+* Multiple log levels (debug, info, warn, error)
+* File-based audit trails
+* Console output with colors
+* Performance metrics logging
+* Request/response logging with sanitization
 
 ### 5. **Extensibility**
-- Plugin architecture
-- Interceptor system
-- Custom matcher support
-- Configuration extensibility
+
+* Plugin architecture
+* Interceptor system
+* Custom matcher support
+* Configuration extensibility
 
 ### 6. **Security Features**
-- Credential sanitization in logs
-- Secure token handling
-- SSL/TLS configuration
-- Proxy support
+
+* Credential sanitization in logs
+* Secure token handling
+* SSL/TLS configuration
+* Proxy support
 
 ## 📊 Testing Capabilities
 
 ### Response Assertions
+
 ```typescript
 .then()
   .statusCode(200)
@@ -218,6 +237,7 @@
 ```
 
 ### Data Extraction
+
 ```typescript
 .then()
   .extract('$.user.id', 'userId')
@@ -226,6 +246,7 @@
 ```
 
 ### Storage Operations
+
 ```typescript
 .then()
   .storeResponse('loginResponse')
@@ -311,6 +332,7 @@
 ## 🎯 Advanced Use Cases
 
 ### 1. **Contract Testing**
+
 ```typescript
 // Save API response as contract
 await restified
@@ -335,6 +357,7 @@
 ```
 
 ### 2. **Load Testing Simulation**
+
 ```typescript
 // Test with performance constraints
 const promises = Array.from({ length: 10 }, (_, i) =>
@@ -353,6 +376,7 @@
 ```
 
 ### 3. **Data-Driven Testing**
+
 ```typescript
 const testData = [
   { userId: 1, expectedName: 'John Doe' },
@@ -375,6 +399,7 @@
 ```
 
 ### 4. **Complex Workflow Testing**
+
 ```typescript
 // Multi-step API workflow
 const workflow = async () => {
@@ -515,18 +540,21 @@
 ## 📊 Reporting Features
 
 ### HTML Reports
+
 ```typescript
 // Generate comprehensive HTML report
 await restified.generateHtmlReport('./reports/test-results.html');
 ```
 
 ### JSON Reports
+
 ```typescript
 // Generate machine-readable JSON report
 await restified.generateJsonReport('./reports/test-results.json');
 ```
 
 ### Audit Logs
+
 ```typescript
 // Export detailed audit logs
 await restified.exportAuditLog('./logs/full-audit.json');
@@ -541,6 +569,7 @@
 ## 🚦 CI/CD Integration
 
 ### GitHub Actions Example
+
 ```yaml
 name: API Tests
 on: [push, pull_request]
@@ -550,21 +579,21 @@
     runs-on: ubuntu-latest
     steps:
       - uses: actions/checkout@v3
-      
+  
       - name: Setup Node.js
         uses: actions/setup-node@v3
         with:
           node-version: '18'
-          
+    
       - name: Install dependencies
         run: npm ci
-        
+  
       - name: Run API Tests
         run: npm run test:api
         env:
           RESTIFIED_BASE_URL: ${{ secrets.API_BASE_URL }}
           RESTIFIED_AUTH_TOKEN: ${{ secrets.API_TOKEN }}
-          
+    
       - name: Upload Test Reports
         uses: actions/upload-artifact@v3
         if: always()
@@ -574,6 +603,7 @@
 ```
 
 ### Docker Support
+
 ```dockerfile
 FROM node:18-alpine
 
@@ -589,6 +619,7 @@
 ## 🎯 Best Practices
 
 ### 1. **Test Organization**
+
 ```typescript
 // Organize tests by feature/service
 describe('User Management API', () => {
@@ -611,6 +642,7 @@
 ```
 
 ### 2. **Environment Management**
+
 ```typescript
 // config/test.json
 {
@@ -635,6 +667,7 @@
 ```
 
 ### 3. **Reusable Test Components**
+
 ```typescript
 // Create reusable authentication helper
 const authenticateUser = async (username: string, password: string) => {
@@ -664,737 +697,6 @@
 ## 🏆 Benefits Over Alternatives
 
 ### vs RestAssured (Java)
-- ✅ TypeScript type safety
-- ✅ Modern async/await syntax
-- ✅ Native JSON handling
-- ✅ Better IDE support
-- ✅ NPM ecosystem integration
-
-### vs Postman/Newman
-- ✅ Version control friendly
-- ✅ IDE integration
-- ✅ Programmatic test logic
-- ✅ Advanced assertions
-- ✅ Better CI/CD integration
-
-### vs Supertest
-- ✅ Fluent DSL syntax
-- ✅ Multi-service support
-- ✅ Advanced variable resolution
-- ✅ Snapshot testing
-- ✅ Comprehensive reporting
-
-## 🎉 Summary
-
-RestifiedTS provides a comprehensive, production-ready API testing framework with:
-
-- **Complete DSL Implementation**: All core components built with production quality
-- **Advanced Features**: Variable resolution, snapshot testing, multi-service support
-- **Production-Grade Quality**: Comprehensive error handling, validation, logging
-- **Extensibility**: Plugin architecture and interceptor system
-- **Modern TypeScript**: Full type safety and modern language features
-- **CI/CD Ready**: Docker support, reporting, and environment management
-
-The framework is ready for enterprise use and provides all the features outlined in the original SRS document, implemented with clean code principles and comprehensive documentation.
->>>>>>> 4dc0ba12
-
-# RestifiedTS - Production-Grade API Testing Framework
-
-## 🎯 Overview
-
-RestifiedTS is a modern, TypeScript-first API testing framework inspired by Java's RestAssured, designed with production-grade quality, comprehensive error handling, and extensive functionality.
-
-## 📦 Core Components Implemented
-
-### 1. **Configuration System** (`Config`, `ConfigLoader`, `ConfigValidator`)
-
-* ✅ Environment-based configuration loading
-* ✅ JSON file configuration support
-* ✅ Comprehensive validation with detailed error messages
-* ✅ Hierarchical configuration merging (defaults → file → env → user)
-* ✅ Type-safe configuration access
-
-### 2. **Storage Systems**
-
-* ✅  **VariableStore** : Global/local variable management with scope resolution
-* ✅  **ResponseStore** : HTTP response storage with capacity management
-* ✅  **SnapshotStore** : Response snapshot storage with diff capabilities
-
-### 3. **HTTP Client System**
-
-* ✅  **HttpClient** : Production-grade HTTP client with retry logic
-* ✅  **ClientManager** : Multi-service client management
-* ✅  **RetryManager** : Exponential backoff with configurable strategies
-* ✅  **PerformanceTracker** : Response time and metrics tracking
-* ✅  **InterceptorManager** : Request/response interception
-
-### 4. **Authentication System**
-
-* ✅  **AuthProvider** : Base authentication interface
-* ✅  **BearerAuth** : Bearer token authentication
-* ✅  **BasicAuth** : Basic authentication with credential encoding
-
-### 5. **DSL Components**
-
-* ✅  **GivenStep** : Fluent test setup with comprehensive validation
-* ✅  **WhenStep** : HTTP request execution with variable resolution
-* ✅  **ThenStep** : Response assertions and data extraction
-
-### 6. **Utility Systems**
-
-* ✅  **JsonPlaceholderResolver** : Advanced template resolution with Faker.js
-* ✅  **JsonPathExtractor** : JSONPath implementation with filtering support
-* ✅  **AuditLogger** : Comprehensive logging with file output and console colors
-
-### 7. **Main Framework**
-
-* ✅  **RestifiedTS** : Main orchestrator tying all components together
-
-## 🚀 Key Features Implemented
-
-### Fluent DSL
-
-```typescript
-await restified
-  .given()
-    .baseURL('https://api.example.com')
-    .header('Authorization', 'Bearer {{token}}')
-    .variable('userId', '12345')
-    .timeout(5000)
-  .when()
-    .get('/users/{{userId}}')
-    .execute()
-  .then()
-    .statusCode(200)
-    .contentType('application/json')
-    .jsonPath('$.name', 'John Doe')
-    .responseTime(1000)
-    .storeResponse('userResponse')
-    .extract('$.id', 'extractedUserId');
-```
-
-### Advanced Variable Resolution
-
-```typescript
-// Template with multiple placeholder types
-const payload = {
-  id: "{{$random.uuid}}",
-  name: "{{$faker.name.fullName}}",
-  email: "{{userEmail|default@example.com}}",
-  createdAt: "{{$date.now}}",
-  score: "{{$math.random(1,100)}}",
-  environment: "{{$env.NODE_ENV}}"
-};
-
-// Resolves to actual values
-const resolved = resolver.resolve(payload);
-```
-
-### Multi-Service Testing
-
-```typescript
-// Create multiple client instances
-restified.createClient('authService', {
-  baseURL: 'https://auth.example.com',
-  timeout: 3000
-});
-
-restified.createClient('userService', {
-  baseURL: 'https://users.example.com',
-  timeout: 5000
-});
-
-// Use different services in tests
-await restified
-  .given()
-    .useClient('authService')
-  .when()
-    .post('/login', { username: 'admin', password: 'secret' })
-    .execute()
-  .then()
-    .statusCode(200)
-    .extract('$.token', 'authToken');
-
-await restified
-  .given()
-    .useClient('userService')
-    .bearerToken('{{authToken}}')
-  .when()
-    .get('/profile')
-    .execute()
-  .then()
-    .statusCode(200);
-```
-
-### Snapshot Testing
-
-```typescript
-await restified
-  .given()
-  .when()
-    .get('/api/users')
-    .execute()
-  .then()
-    .statusCode(200)
-    .saveSnapshot('users-baseline')
-    .compareSnapshot('users-previous'); // Compare with previous run
-```
-
-### Performance Assertions
-
-```typescript
-await restified
-  .given()
-  .when()
-    .get('/api/heavy-operation')
-    .execute()
-  .then()
-    .statusCode(200)
-    .responseTime(2000); // Assert response time < 2 seconds
-```
-
-### Advanced JSONPath Assertions
-
-```typescript
-await restified
-  .given()
-  .when()
-    .get('/api/users')
-    .execute()
-  .then()
-    .statusCode(200)
-    .jsonPath('$.users[*].name', (names) => {
-      expect(names).to.be.an('array');
-      expect(names).to.have.length.above(0);
-      return true;
-    })
-    .jsonPath('$.users[?(@.age > 18)].length', (adults) => {
-      expect(adults).to.be.above(5);
-      return true;
-    });
-```
-
-## 🏗️ Production-Grade Features
-
-### 1. **Comprehensive Error Handling**
-
-* Custom error types (`RestifiedError`, `AssertionError`, `TimeoutError`, `RetryError`)
-* Detailed error messages with context
-* Graceful failure handling
-* Error transformation and enrichment
-
-### 2. **Extensive Validation**
-
-* Input validation for all DSL methods
-* Configuration validation with detailed messages
-* JSONPath expression validation
-* URL and header validation
-
-### 3. **Performance Optimization**
-
-* Connection pooling
-* Response caching
-* Lazy loading of heavy dependencies
-* Efficient memory management
-
-### 4. **Comprehensive Logging**
-
-* Multiple log levels (debug, info, warn, error)
-* File-based audit trails
-* Console output with colors
-* Performance metrics logging
-* Request/response logging with sanitization
-
-### 5. **Extensibility**
-
-* Plugin architecture
-* Interceptor system
-* Custom matcher support
-* Configuration extensibility
-
-### 6. **Security Features**
-
-* Credential sanitization in logs
-* Secure token handling
-* SSL/TLS configuration
-* Proxy support
-
-## 📊 Testing Capabilities
-
-### Response Assertions
-
-```typescript
-.then()
-  .statusCode(200)
-  .statusCodeIn([200, 201, 202])
-  .contentType('application/json')
-  .header('X-Custom-Header', 'expected-value')
-  .body({ id: 1, name: 'John' })
-  .jsonPath('$.user.name', 'John Doe')
-  .responseTime(1000)
-```
-
-### Data Extraction
-
-```typescript
-.then()
-  .extract('$.user.id', 'userId')
-  .extract('$.token', 'authToken')
-  .extract('$.users[*].email', 'userEmails')
-```
-
-### Storage Operations
-
-```typescript
-.then()
-  .storeResponse('loginResponse')
-  .saveSnapshot('user-profile-v1')
-  .compareSnapshot('baseline-snapshot')
-```
-
-## 🔧 Configuration Options
-
-```typescript
-const restified = new RestifiedTS({
-  baseURL: 'https://api.example.com',
-  timeout: 30000,
-  retryConfig: {
-    maxRetries: 3,
-    backoffFactor: 2,
-    retryDelay: 1000,
-    retryStatusCodes: [408, 429, 500, 502, 503, 504]
-  },
-  logging: {
-    level: 'info',
-    auditEnabled: true,
-    auditPath: './logs/audit.log',
-    console: true
-  },
-  reporting: {
-    enabled: true,
-    format: 'html',
-    outputPath: './reports',
-    includeSnapshots: true
-  },
-  auth: {
-    type: 'bearer',
-    credentials: { token: 'your-token' }
-  },
-  proxy: {
-    host: 'proxy.company.com',
-    port: 8080,
-    protocol: 'http'
-  },
-## 🔧 Configuration Options
-
-```typescript
-const restified = new RestifiedTS({
-  baseURL: 'https://api.example.com',
-  timeout: 30000,
-  retryConfig: {
-    maxRetries: 3,
-    backoffFactor: 2,
-    retryDelay: 1000,
-    retryStatusCodes: [408, 429, 500, 502, 503, 504]
-  },
-  logging: {
-    level: 'info',
-    auditEnabled: true,
-    auditPath: './logs/audit.log',
-    console: true
-  },
-  reporting: {
-    enabled: true,
-    format: 'html',
-    outputPath: './reports',
-    includeSnapshots: true
-  },
-  auth: {
-    type: 'bearer',
-    credentials: { token: 'your-token' }
-  },
-  proxy: {
-    host: 'proxy.company.com',
-    port: 8080,
-    protocol: 'http'
-  },
-  ssl: {
-    rejectUnauthorized: false,
-    ca: './certs/ca.pem',
-    cert: './certs/client.pem',
-    key: './certs/client.key'
-  }
-});
-```
-
-## 🎯 Advanced Use Cases
-
-### 1. **Contract Testing**
-
-```typescript
-// Save API response as contract
-await restified
-  .given()
-  .when()
-    .get('/api/v1/schema')
-    .execute()
-  .then()
-    .statusCode(200)
-    .saveSnapshot('api-v1-contract');
-
-// Verify contract compliance
-await restified
-  .given()
-  .when()
-    .get('/api/v1/users')
-    .execute()
-  .then()
-    .statusCode(200)
-    .jsonPath('$.schema.version', '1.0')
-    .compareSnapshot('api-v1-contract');
-```
-
-### 2. **Load Testing Simulation**
-
-```typescript
-// Test with performance constraints
-const promises = Array.from({ length: 10 }, (_, i) =>
-  restified
-    .given()
-      .variable('requestId', i)
-    .when()
-      .get('/api/load-test/{{requestId}}')
-      .execute()
-    .then()
-      .statusCode(200)
-      .responseTime(5000) // Must respond within 5 seconds
-);
-
-await Promise.all(promises);
-```
-
-### 3. **Data-Driven Testing**
-
-```typescript
-const testData = [
-  { userId: 1, expectedName: 'John Doe' },
-  { userId: 2, expectedName: 'Jane Smith' },
-  { userId: 3, expectedName: 'Bob Johnson' }
-];
-
-for (const data of testData) {
-  await restified
-    .given()
-      .variable('userId', data.userId)
-      .variable('expectedName', data.expectedName)
-    .when()
-      .get('/users/{{userId}}')
-      .execute()
-    .then()
-      .statusCode(200)
-      .jsonPath('$.name', '{{expectedName}}');
-}
-```
-
-### 4. **Complex Workflow Testing**
-
-```typescript
-// Multi-step API workflow
-const workflow = async () => {
-  // Step 1: Authentication
-  await restified
-    .given()
-      .contentType('application/json')
-    .when()
-      .post('/auth/login', {
-        username: 'admin',
-        password: 'secret123'
-      })
-      .execute()
-    .then()
-      .statusCode(200)
-      .extract('$.token', 'authToken')
-      .extract('$.refreshToken', 'refreshToken');
-
-  // Step 2: Create resource
-  await restified
-    .given()
-      .bearerToken('{{authToken}}')
-      .contentType('application/json')
-    .when()
-      .post('/api/resources', {
-        name: '{{$faker.commerce.productName}}',
-        description: '{{$faker.lorem.sentence}}',
-        price: '{{$math.random(10,1000)}}'
-      })
-      .execute()
-    .then()
-      .statusCode(201)
-      .extract('$.id', 'resourceId')
-      .storeResponse('createResourceResponse');
-
-  // Step 3: Verify resource
-  await restified
-    .given()
-      .bearerToken('{{authToken}}')
-    .when()
-      .get('/api/resources/{{resourceId}}')
-      .execute()
-    .then()
-      .statusCode(200)
-      .jsonPath('$.id', '{{resourceId}}')
-      .saveSnapshot('resource-{{resourceId}}');
-
-  // Step 4: Update resource
-  await restified
-    .given()
-      .bearerToken('{{authToken}}')
-      .contentType('application/json')
-    .when()
-      .patch('/api/resources/{{resourceId}}', {
-        name: 'Updated {{$faker.commerce.productName}}',
-        updatedAt: '{{$date.now}}'
-      })
-      .execute()
-    .then()
-      .statusCode(200)
-      .jsonPath('$.name', (name) => {
-        expect(name).to.include('Updated');
-        return true;
-      });
-
-  // Step 5: Cleanup
-  await restified
-    .given()
-      .bearerToken('{{authToken}}')
-    .when()
-      .delete('/api/resources/{{resourceId}}')
-      .execute()
-    .then()
-      .statusCode(204);
-};
-
-await workflow();
-```
-
-## 📋 Decorator Support (Future Enhancement)
-
-```typescript
-import { smoke, regression, tag } from 'restifiedts';
-
-class UserAPITests {
-  @smoke
-  @tag('critical')
-  async testUserLogin() {
-    await restified
-      .given()
-        .contentType('application/json')
-      .when()
-        .post('/auth/login', { username: 'test', password: 'test' })
-        .execute()
-      .then()
-        .statusCode(200);
-  }
-
-  @regression
-  @tag('slow')
-  async testUserProfileUpdate() {
-    // Test implementation
-  }
-}
-```
-
-## 🔌 Plugin Architecture
-
-```typescript
-// Custom plugin example
-class PerformanceMonitoringPlugin implements RestifiedPlugin {
-  name = 'performance-monitor';
-  version = '1.0.0';
-
-  initialize(restified: RestifiedTS): void {
-    console.log('Performance monitoring plugin initialized');
-  }
-
-  async beforeRequest(config: RequestConfig): Promise<void> {
-    console.log(`Starting request: ${config.method} ${config.url}`);
-  }
-
-  async afterResponse(response: RestifiedResponse): Promise<void> {
-    if (response.responseTime > 2000) {
-      console.warn(`Slow response detected: ${response.responseTime}ms`);
-    }
-  }
-
-  async onError(error: Error): Promise<void> {
-    console.error(`Request failed: ${error.message}`);
-  }
-}
-
-// Register plugin
-restified.registerPlugin(new PerformanceMonitoringPlugin());
-```
-
-## 📊 Reporting Features
-
-### HTML Reports
-
-```typescript
-// Generate comprehensive HTML report
-await restified.generateHtmlReport('./reports/test-results.html');
-```
-
-### JSON Reports
-
-```typescript
-// Generate machine-readable JSON report
-await restified.generateJsonReport('./reports/test-results.json');
-```
-
-### Audit Logs
-
-```typescript
-// Export detailed audit logs
-await restified.exportAuditLog('./logs/full-audit.json');
-
-// Get audit statistics
-const stats = restified.getAuditStats();
-console.log(`Total requests: ${stats.totalRequests}`);
-console.log(`Success rate: ${stats.successRate}%`);
-console.log(`Average response time: ${stats.averageResponseTime}ms`);
-```
-
-## 🚦 CI/CD Integration
-
-### GitHub Actions Example
-
-```yaml
-name: API Tests
-on: [push, pull_request]
-
-jobs:
-  api-tests:
-    runs-on: ubuntu-latest
-    steps:
-      - uses: actions/checkout@v3
-  
-      - name: Setup Node.js
-        uses: actions/setup-node@v3
-        with:
-          node-version: '18'
-      
-      - name: Install dependencies
-        run: npm ci
-    
-      - name: Run API Tests
-        run: npm run test:api
-        env:
-          RESTIFIED_BASE_URL: ${{ secrets.API_BASE_URL }}
-          RESTIFIED_AUTH_TOKEN: ${{ secrets.API_TOKEN }}
-      
-      - name: Upload Test Reports
-        uses: actions/upload-artifact@v3
-        if: always()
-        with:
-          name: test-reports
-          path: reports/
-```
-
-### Docker Support
-
-```dockerfile
-FROM node:18-alpine
-
-WORKDIR /app
-COPY package*.json ./
-RUN npm ci --only=production
-
-COPY . .
-
-CMD ["npm", "run", "test:api"]
-```
-
-## 🎯 Best Practices
-
-### 1. **Test Organization**
-
-```typescript
-// Organize tests by feature/service
-describe('User Management API', () => {
-  let restified: RestifiedTS;
-
-  beforeEach(() => {
-    restified = new RestifiedTS({
-      baseURL: process.env.API_BASE_URL
-    });
-  });
-
-  afterEach(async () => {
-    await restified.cleanup();
-  });
-
-  it('should create user successfully', async () => {
-    // Test implementation
-  });
-});
-```
-
-### 2. **Environment Management**
-
-```typescript
-// config/test.json
-{
-  "baseURL": "https://test-api.example.com",
-  "timeout": 10000,
-  "retryConfig": {
-    "maxRetries": 2
-  }
-}
-
-// config/production.json
-{
-  "baseURL": "https://api.example.com",
-  "timeout": 30000,
-  "retryConfig": {
-    "maxRetries": 5
-  }
-}
-
-// Load environment-specific config
-await restified.loadConfigFromFile(`./config/${process.env.NODE_ENV}.json`);
-```
-
-### 3. **Reusable Test Components**
-
-```typescript
-// Create reusable authentication helper
-const authenticateUser = async (username: string, password: string) => {
-  await restified
-    .given()
-      .contentType('application/json')
-    .when()
-      .post('/auth/login', { username, password })
-      .execute()
-    .then()
-      .statusCode(200)
-      .extract('$.token', 'authToken');
-};
-
-// Use in tests
-await authenticateUser('admin', 'secret');
-await restified
-  .given()
-    .bearerToken('{{authToken}}')
-  .when()
-    .get('/protected-resource')
-    .execute()
-  .then()
-    .statusCode(200);
-```
-
-## 🏆 Benefits Over Alternatives
-
-### vs RestAssured (Java)
 
 * ✅ TypeScript type safety
 * ✅ Modern async/await syntax
@@ -1476,7 +778,6 @@
   expect(userId).to.be.a('string');
 });
 ```
-
 
 # RestifiedTS Architecture Design
 
@@ -1662,10 +963,10 @@
       const response = await this.retryManager.execute(
         () => this.axios.request(config)
       );
-    
+  
       const restifiedResponse = this.createRestifiedResponse(response, startTime);
       await this.auditLogger.logRequest(config, restifiedResponse);
-    
+  
       return restifiedResponse;
     } catch (error) {
       await this.auditLogger.logError(config, error);
@@ -1853,100 +1154,6 @@
 
 This architecture provides a solid foundation for RestifiedTS that's both extensible and maintainable, following TypeScript best practices while delivering on all the SRS requirements.
 
-# 🚀 Introducing RestifiedTS – A Modern TypeScript Alternative to RestAssured
-
-> 💡 *Build scalable, maintainable, and expressive API automation suites using only TypeScript.*
-
----
-
-### 🔥 What is RestifiedTS?
-
-**RestifiedTS** is a powerful, lightweight, and fully extensible API automation framework built in  **TypeScript** , designed as a battle-ready alternative to Java’s **RestAssured** — but with modern capabilities tailored for JavaScript/Node.js ecosystems.
-
-It supports testing  **REST APIs** ,  **GraphQL** ,  **WebSockets** , and even mocking & snapshotting your API responses — all in a readable, expressive, and fluent syntax:
-
-<pre class="overflow-visible!" data-start="773" data-end="999"><div class="contain-inline-size rounded-2xl relative bg-token-sidebar-surface-primary"><div class="flex items-center text-token-text-secondary px-4 py-2 text-xs font-sans justify-between h-9 bg-token-sidebar-surface-primary select-none rounded-t-2xl">ts</div><div class="sticky top-9"><div class="absolute end-0 bottom-0 flex h-9 items-center pe-2"><div class="bg-token-bg-elevated-secondary text-token-text-secondary flex items-center gap-4 rounded-sm px-2 font-sans text-xs"><button class="flex gap-1 items-center select-none py-1" aria-label="Copy"><svg width="20" height="20" viewBox="0 0 20 20" fill="currentColor" xmlns="http://www.w3.org/2000/svg" class="icon-xs"><path d="M12.668 10.667C12.668 9.95614 12.668 9.46258 12.6367 9.0791C12.6137 8.79732 12.5758 8.60761 12.5244 8.46387L12.4688 8.33399C12.3148 8.03193 12.0803 7.77885 11.793 7.60254L11.666 7.53125C11.508 7.45087 11.2963 7.39395 10.9209 7.36328C10.5374 7.33197 10.0439 7.33203 9.33301 7.33203H6.5C5.78896 7.33203 5.29563 7.33195 4.91211 7.36328C4.63016 7.38632 4.44065 7.42413 4.29688 7.47559L4.16699 7.53125C3.86488 7.68518 3.61186 7.9196 3.43555 8.20703L3.36524 8.33399C3.28478 8.49198 3.22795 8.70352 3.19727 9.0791C3.16595 9.46259 3.16504 9.95611 3.16504 10.667V13.5C3.16504 14.211 3.16593 14.7044 3.19727 15.0879C3.22797 15.4636 3.28473 15.675 3.36524 15.833L3.43555 15.959C3.61186 16.2466 3.86474 16.4807 4.16699 16.6348L4.29688 16.6914C4.44063 16.7428 4.63025 16.7797 4.91211 16.8027C5.29563 16.8341 5.78896 16.835 6.5 16.835H9.33301C10.0439 16.835 10.5374 16.8341 10.9209 16.8027C11.2965 16.772 11.508 16.7152 11.666 16.6348L11.793 16.5645C12.0804 16.3881 12.3148 16.1351 12.4688 15.833L12.5244 15.7031C12.5759 15.5594 12.6137 15.3698 12.6367 15.0879C12.6681 14.7044 12.668 14.211 12.668 13.5V10.667ZM13.998 12.665C14.4528 12.6634 14.8011 12.6602 15.0879 12.6367C15.4635 12.606 15.675 12.5492 15.833 12.4688L15.959 12.3975C16.2466 12.2211 16.4808 11.9682 16.6348 11.666L16.6914 11.5361C16.7428 11.3924 16.7797 11.2026 16.8027 10.9209C16.8341 10.5374 16.835 10.0439 16.835 9.33301V6.5C16.835 5.78896 16.8341 5.29563 16.8027 4.91211C16.7797 4.63025 16.7428 4.44063 16.6914 4.29688L16.6348 4.16699C16.4807 3.86474 16.2466 3.61186 15.959 3.43555L15.833 3.36524C15.675 3.28473 15.4636 3.22797 15.0879 3.19727C14.7044 3.16593 14.211 3.16504 13.5 3.16504H10.667C9.9561 3.16504 9.46259 3.16595 9.0791 3.19727C8.79739 3.22028 8.6076 3.2572 8.46387 3.30859L8.33399 3.36524C8.03176 3.51923 7.77886 3.75343 7.60254 4.04102L7.53125 4.16699C7.4508 4.32498 7.39397 4.53655 7.36328 4.91211C7.33985 5.19893 7.33562 5.54719 7.33399 6.00195H9.33301C10.022 6.00195 10.5791 6.00131 11.0293 6.03809C11.4873 6.07551 11.8937 6.15471 12.2705 6.34668L12.4883 6.46875C12.984 6.7728 13.3878 7.20854 13.6533 7.72949L13.7197 7.87207C13.8642 8.20859 13.9292 8.56974 13.9619 8.9707C13.9987 9.42092 13.998 9.97799 13.998 10.667V12.665ZM18.165 9.33301C18.165 10.022 18.1657 10.5791 18.1289 11.0293C18.0961 11.4302 18.0311 11.7914 17.8867 12.1279L17.8203 12.2705C17.5549 12.7914 17.1509 13.2272 16.6553 13.5313L16.4365 13.6533C16.0599 13.8452 15.6541 13.9245 15.1963 13.9619C14.8593 13.9895 14.4624 13.9935 13.9951 13.9951C13.9935 14.4624 13.9895 14.8593 13.9619 15.1963C13.9292 15.597 13.864 15.9576 13.7197 16.2939L13.6533 16.4365C13.3878 16.9576 12.9841 17.3941 12.4883 17.6982L12.2705 17.8203C11.8937 18.0123 11.4873 18.0915 11.0293 18.1289C10.5791 18.1657 10.022 18.165 9.33301 18.165H6.5C5.81091 18.165 5.25395 18.1657 4.80371 18.1289C4.40306 18.0962 4.04235 18.031 3.70606 17.8867L3.56348 17.8203C3.04244 17.5548 2.60585 17.151 2.30176 16.6553L2.17969 16.4365C1.98788 16.0599 1.90851 15.6541 1.87109 15.1963C1.83431 14.746 1.83496 14.1891 1.83496 13.5V10.667C1.83496 9.978 1.83432 9.42091 1.87109 8.9707C1.90851 8.5127 1.98772 8.10625 2.17969 7.72949L2.30176 7.51172C2.60586 7.0159 3.04236 6.6122 3.56348 6.34668L3.70606 6.28027C4.04237 6.136 4.40303 6.07083 4.80371 6.03809C5.14051 6.01057 5.53708 6.00551 6.00391 6.00391C6.00551 5.53708 6.01057 5.14051 6.03809 4.80371C6.0755 4.34588 6.15483 3.94012 6.34668 3.56348L6.46875 3.34473C6.77282 2.84912 7.20856 2.44514 7.72949 2.17969L7.87207 2.11328C8.20855 1.96886 8.56979 1.90385 8.9707 1.87109C9.42091 1.83432 9.978 1.83496 10.667 1.83496H13.5C14.1891 1.83496 14.746 1.83431 15.1963 1.87109C15.6541 1.90851 16.0599 1.98788 16.4365 2.17969L16.6553 2.30176C17.151 2.60585 17.5548 3.04244 17.8203 3.56348L17.8867 3.70606C18.031 4.04235 18.0962 4.40306 18.1289 4.80371C18.1657 5.25395 18.165 5.81091 18.165 6.5V9.33301Z"></path></svg>Copy</button><span class="" data-state="closed"><button class="flex items-center gap-1 py-1 select-none"><svg width="20" height="20" viewBox="0 0 20 20" fill="currentColor" xmlns="http://www.w3.org/2000/svg" class="icon-xs"><path d="M12.0303 4.11328C13.4406 2.70317 15.7275 2.70305 17.1377 4.11328C18.5474 5.52355 18.5476 7.81057 17.1377 9.2207L10.8457 15.5117C10.522 15.8354 10.2868 16.0723 10.0547 16.2627L9.82031 16.4395C9.61539 16.5794 9.39783 16.7003 9.1709 16.7998L8.94141 16.8916C8.75976 16.9582 8.57206 17.0072 8.35547 17.0518L7.59082 17.1865L5.19727 17.5859C5.05455 17.6097 4.90286 17.6358 4.77441 17.6455C4.67576 17.653 4.54196 17.6555 4.39648 17.6201L4.24707 17.5703C4.02415 17.4746 3.84119 17.3068 3.72559 17.0957L3.67969 17.0029C3.59322 16.8013 3.59553 16.6073 3.60547 16.4756C3.61519 16.3473 3.6403 16.1963 3.66406 16.0537L4.06348 13.6602C4.1638 13.0582 4.22517 12.6732 4.3584 12.3096L4.45117 12.0791C4.55073 11.8521 4.67152 11.6346 4.81152 11.4297L4.9873 11.1953C5.17772 10.9632 5.4146 10.728 5.73828 10.4043L12.0303 4.11328ZM6.67871 11.3447C6.32926 11.6942 6.14542 11.8803 6.01953 12.0332L5.90918 12.1797C5.81574 12.3165 5.73539 12.4618 5.66895 12.6133L5.60742 12.7666C5.52668 12.9869 5.48332 13.229 5.375 13.8789L4.97656 16.2725L4.97559 16.2744H4.97852L7.37207 15.875L8.08887 15.749C8.25765 15.7147 8.37336 15.6839 8.4834 15.6436L8.63672 15.5811C8.78817 15.5146 8.93356 15.4342 9.07031 15.3408L9.2168 15.2305C9.36965 15.1046 9.55583 14.9207 9.90527 14.5713L14.8926 9.58301L11.666 6.35742L6.67871 11.3447ZM16.1963 5.05371C15.3054 4.16304 13.8616 4.16305 12.9707 5.05371L12.6074 5.41602L15.833 8.64258L16.1963 8.2793C17.0869 7.38845 17.0869 5.94456 16.1963 5.05371Z"></path><path d="M4.58301 1.7832C4.72589 1.7832 4.84877 1.88437 4.87695 2.02441C4.99384 2.60873 5.22432 3.11642 5.58398 3.50391C5.94115 3.88854 6.44253 4.172 7.13281 4.28711C7.27713 4.3114 7.38267 4.43665 7.38281 4.58301C7.38281 4.7295 7.27723 4.8546 7.13281 4.87891C6.44249 4.99401 5.94116 5.27746 5.58398 5.66211C5.26908 6.00126 5.05404 6.43267 4.92676 6.92676L4.87695 7.1416C4.84891 7.28183 4.72601 7.38281 4.58301 7.38281C4.44013 7.38267 4.31709 7.28173 4.28906 7.1416C4.17212 6.55728 3.94179 6.04956 3.58203 5.66211C3.22483 5.27757 2.72347 4.99395 2.0332 4.87891C1.88897 4.85446 1.7832 4.72938 1.7832 4.58301C1.78335 4.43673 1.88902 4.3115 2.0332 4.28711C2.72366 4.17203 3.22481 3.88861 3.58203 3.50391C3.94186 3.11638 4.17214 2.60888 4.28906 2.02441L4.30371 1.97363C4.34801 1.86052 4.45804 1.78333 4.58301 1.7832Z"></path></svg>Edit</button></span></div></div></div><div class="overflow-y-auto p-4" dir="ltr"><code class="whitespace-pre! language-ts"><span><span>const</span><span> response = </span><span>await</span><span></span><span>given</span><span>(mainAppClient)
-  .</span><span>withHeaders</span><span>({ </span><span>Authorization</span><span>: </span><span>`Bearer ${token}</span><span>` })
-  .</span><span>withBody</span><span>({ </span><span>name</span><span>: </span><span>'Raj'</span><span> })
-  .</span><span>post</span><span>(</span><span>'/users'</span><span>);
-
-response.</span><span>should</span><span>.</span><span>haveStatus</span><span>(</span><span>201</span><span>);
-response.</span><span>body</span><span>().</span><span>should</span><span>.</span><span>haveKey</span><span>(</span><span>'id'</span><span>);
-</span></span></code></div></div></pre>
-
----
-
-### ⚙️ Why Use RestifiedTS?
-
-✅ 100% written in **TypeScript**
-
-✅ Follows **Fluent DSL** style: `given().when().then()`
-
-✅ Works seamlessly with  **Mocha** ,  **BDD tags** , and **multiple environments**
-
-✅ Logs **request & response** payloads automatically
-
-✅ Supports  **dynamic payloads** ,  **Faker.js** , and **JSON placeholders**
-
-✅ Comes with  **GraphQL** ,  **WebSocket** , and **Mock server** support
-
-✅ Offers  **snapshot testing** ,  **OpenAPI validation** , and **custom assertion wrappers**
-
----
-
-### ✨ Who is it for?
-
-* QA Engineers migrating from **Java + RestAssured**
-* TypeScript lovers who want more control over API testing
-* Teams working in  **microservices** ,  **contract testing** , or **CI pipelines**
-* Anyone tired of writing flaky Postman/Newman tests or complex Axios wrappers
-
----
-
-### 🧩 Key Use Cases
-
-| Feature                           | Use Case                                              |
-| --------------------------------- | ----------------------------------------------------- |
-| Multi-client testing              | Automate APIs across 2–3 services or tenants         |
-| BDD tagging (@smoke, @regression) | Group tests and run based on CI filters               |
-| Response chaining                 | Extract data from previous call to use in next        |
-| Dynamic payload injection         | Insert random but valid data in JSONs                 |
-| Retry logic                       | Auto-retry flaky calls or wait until server is up     |
-| HTML reports                      | Lightweight dashboard view without heavy dependencies |
-| Plugin-ready                      | Future: Plug in Swagger/OpenAPI spec, retry plugins   |
-
----
-
-### 🚀 Quick Start
-
-<pre class="overflow-visible!" data-start="2698" data-end="2794"><div class="contain-inline-size rounded-2xl relative bg-token-sidebar-surface-primary"><div class="flex items-center text-token-text-secondary px-4 py-2 text-xs font-sans justify-between h-9 bg-token-sidebar-surface-primary select-none rounded-t-2xl">bash</div><div class="sticky top-9"><div class="absolute end-0 bottom-0 flex h-9 items-center pe-2"><div class="bg-token-bg-elevated-secondary text-token-text-secondary flex items-center gap-4 rounded-sm px-2 font-sans text-xs"><button class="flex gap-1 items-center select-none py-1" aria-label="Copy"><svg width="20" height="20" viewBox="0 0 20 20" fill="currentColor" xmlns="http://www.w3.org/2000/svg" class="icon-xs"><path d="M12.668 10.667C12.668 9.95614 12.668 9.46258 12.6367 9.0791C12.6137 8.79732 12.5758 8.60761 12.5244 8.46387L12.4688 8.33399C12.3148 8.03193 12.0803 7.77885 11.793 7.60254L11.666 7.53125C11.508 7.45087 11.2963 7.39395 10.9209 7.36328C10.5374 7.33197 10.0439 7.33203 9.33301 7.33203H6.5C5.78896 7.33203 5.29563 7.33195 4.91211 7.36328C4.63016 7.38632 4.44065 7.42413 4.29688 7.47559L4.16699 7.53125C3.86488 7.68518 3.61186 7.9196 3.43555 8.20703L3.36524 8.33399C3.28478 8.49198 3.22795 8.70352 3.19727 9.0791C3.16595 9.46259 3.16504 9.95611 3.16504 10.667V13.5C3.16504 14.211 3.16593 14.7044 3.19727 15.0879C3.22797 15.4636 3.28473 15.675 3.36524 15.833L3.43555 15.959C3.61186 16.2466 3.86474 16.4807 4.16699 16.6348L4.29688 16.6914C4.44063 16.7428 4.63025 16.7797 4.91211 16.8027C5.29563 16.8341 5.78896 16.835 6.5 16.835H9.33301C10.0439 16.835 10.5374 16.8341 10.9209 16.8027C11.2965 16.772 11.508 16.7152 11.666 16.6348L11.793 16.5645C12.0804 16.3881 12.3148 16.1351 12.4688 15.833L12.5244 15.7031C12.5759 15.5594 12.6137 15.3698 12.6367 15.0879C12.6681 14.7044 12.668 14.211 12.668 13.5V10.667ZM13.998 12.665C14.4528 12.6634 14.8011 12.6602 15.0879 12.6367C15.4635 12.606 15.675 12.5492 15.833 12.4688L15.959 12.3975C16.2466 12.2211 16.4808 11.9682 16.6348 11.666L16.6914 11.5361C16.7428 11.3924 16.7797 11.2026 16.8027 10.9209C16.8341 10.5374 16.835 10.0439 16.835 9.33301V6.5C16.835 5.78896 16.8341 5.29563 16.8027 4.91211C16.7797 4.63025 16.7428 4.44063 16.6914 4.29688L16.6348 4.16699C16.4807 3.86474 16.2466 3.61186 15.959 3.43555L15.833 3.36524C15.675 3.28473 15.4636 3.22797 15.0879 3.19727C14.7044 3.16593 14.211 3.16504 13.5 3.16504H10.667C9.9561 3.16504 9.46259 3.16595 9.0791 3.19727C8.79739 3.22028 8.6076 3.2572 8.46387 3.30859L8.33399 3.36524C8.03176 3.51923 7.77886 3.75343 7.60254 4.04102L7.53125 4.16699C7.4508 4.32498 7.39397 4.53655 7.36328 4.91211C7.33985 5.19893 7.33562 5.54719 7.33399 6.00195H9.33301C10.022 6.00195 10.5791 6.00131 11.0293 6.03809C11.4873 6.07551 11.8937 6.15471 12.2705 6.34668L12.4883 6.46875C12.984 6.7728 13.3878 7.20854 13.6533 7.72949L13.7197 7.87207C13.8642 8.20859 13.9292 8.56974 13.9619 8.9707C13.9987 9.42092 13.998 9.97799 13.998 10.667V12.665ZM18.165 9.33301C18.165 10.022 18.1657 10.5791 18.1289 11.0293C18.0961 11.4302 18.0311 11.7914 17.8867 12.1279L17.8203 12.2705C17.5549 12.7914 17.1509 13.2272 16.6553 13.5313L16.4365 13.6533C16.0599 13.8452 15.6541 13.9245 15.1963 13.9619C14.8593 13.9895 14.4624 13.9935 13.9951 13.9951C13.9935 14.4624 13.9895 14.8593 13.9619 15.1963C13.9292 15.597 13.864 15.9576 13.7197 16.2939L13.6533 16.4365C13.3878 16.9576 12.9841 17.3941 12.4883 17.6982L12.2705 17.8203C11.8937 18.0123 11.4873 18.0915 11.0293 18.1289C10.5791 18.1657 10.022 18.165 9.33301 18.165H6.5C5.81091 18.165 5.25395 18.1657 4.80371 18.1289C4.40306 18.0962 4.04235 18.031 3.70606 17.8867L3.56348 17.8203C3.04244 17.5548 2.60585 17.151 2.30176 16.6553L2.17969 16.4365C1.98788 16.0599 1.90851 15.6541 1.87109 15.1963C1.83431 14.746 1.83496 14.1891 1.83496 13.5V10.667C1.83496 9.978 1.83432 9.42091 1.87109 8.9707C1.90851 8.5127 1.98772 8.10625 2.17969 7.72949L2.30176 7.51172C2.60586 7.0159 3.04236 6.6122 3.56348 6.34668L3.70606 6.28027C4.04237 6.136 4.40303 6.07083 4.80371 6.03809C5.14051 6.01057 5.53708 6.00551 6.00391 6.00391C6.00551 5.53708 6.01057 5.14051 6.03809 4.80371C6.0755 4.34588 6.15483 3.94012 6.34668 3.56348L6.46875 3.34473C6.77282 2.84912 7.20856 2.44514 7.72949 2.17969L7.87207 2.11328C8.20855 1.96886 8.56979 1.90385 8.9707 1.87109C9.42091 1.83432 9.978 1.83496 10.667 1.83496H13.5C14.1891 1.83496 14.746 1.83431 15.1963 1.87109C15.6541 1.90851 16.0599 1.98788 16.4365 2.17969L16.6553 2.30176C17.151 2.60585 17.5548 3.04244 17.8203 3.56348L17.8867 3.70606C18.031 4.04235 18.0962 4.40306 18.1289 4.80371C18.1657 5.25395 18.165 5.81091 18.165 6.5V9.33301Z"></path></svg>Copy</button><span class="" data-state="closed"><button class="flex items-center gap-1 py-1 select-none"><svg width="20" height="20" viewBox="0 0 20 20" fill="currentColor" xmlns="http://www.w3.org/2000/svg" class="icon-xs"><path d="M12.0303 4.11328C13.4406 2.70317 15.7275 2.70305 17.1377 4.11328C18.5474 5.52355 18.5476 7.81057 17.1377 9.2207L10.8457 15.5117C10.522 15.8354 10.2868 16.0723 10.0547 16.2627L9.82031 16.4395C9.61539 16.5794 9.39783 16.7003 9.1709 16.7998L8.94141 16.8916C8.75976 16.9582 8.57206 17.0072 8.35547 17.0518L7.59082 17.1865L5.19727 17.5859C5.05455 17.6097 4.90286 17.6358 4.77441 17.6455C4.67576 17.653 4.54196 17.6555 4.39648 17.6201L4.24707 17.5703C4.02415 17.4746 3.84119 17.3068 3.72559 17.0957L3.67969 17.0029C3.59322 16.8013 3.59553 16.6073 3.60547 16.4756C3.61519 16.3473 3.6403 16.1963 3.66406 16.0537L4.06348 13.6602C4.1638 13.0582 4.22517 12.6732 4.3584 12.3096L4.45117 12.0791C4.55073 11.8521 4.67152 11.6346 4.81152 11.4297L4.9873 11.1953C5.17772 10.9632 5.4146 10.728 5.73828 10.4043L12.0303 4.11328ZM6.67871 11.3447C6.32926 11.6942 6.14542 11.8803 6.01953 12.0332L5.90918 12.1797C5.81574 12.3165 5.73539 12.4618 5.66895 12.6133L5.60742 12.7666C5.52668 12.9869 5.48332 13.229 5.375 13.8789L4.97656 16.2725L4.97559 16.2744H4.97852L7.37207 15.875L8.08887 15.749C8.25765 15.7147 8.37336 15.6839 8.4834 15.6436L8.63672 15.5811C8.78817 15.5146 8.93356 15.4342 9.07031 15.3408L9.2168 15.2305C9.36965 15.1046 9.55583 14.9207 9.90527 14.5713L14.8926 9.58301L11.666 6.35742L6.67871 11.3447ZM16.1963 5.05371C15.3054 4.16304 13.8616 4.16305 12.9707 5.05371L12.6074 5.41602L15.833 8.64258L16.1963 8.2793C17.0869 7.38845 17.0869 5.94456 16.1963 5.05371Z"></path><path d="M4.58301 1.7832C4.72589 1.7832 4.84877 1.88437 4.87695 2.02441C4.99384 2.60873 5.22432 3.11642 5.58398 3.50391C5.94115 3.88854 6.44253 4.172 7.13281 4.28711C7.27713 4.3114 7.38267 4.43665 7.38281 4.58301C7.38281 4.7295 7.27723 4.8546 7.13281 4.87891C6.44249 4.99401 5.94116 5.27746 5.58398 5.66211C5.26908 6.00126 5.05404 6.43267 4.92676 6.92676L4.87695 7.1416C4.84891 7.28183 4.72601 7.38281 4.58301 7.38281C4.44013 7.38267 4.31709 7.28173 4.28906 7.1416C4.17212 6.55728 3.94179 6.04956 3.58203 5.66211C3.22483 5.27757 2.72347 4.99395 2.0332 4.87891C1.88897 4.85446 1.7832 4.72938 1.7832 4.58301C1.78335 4.43673 1.88902 4.3115 2.0332 4.28711C2.72366 4.17203 3.22481 3.88861 3.58203 3.50391C3.94186 3.11638 4.17214 2.60888 4.28906 2.02441L4.30371 1.97363C4.34801 1.86052 4.45804 1.78333 4.58301 1.7832Z"></path></svg>Edit</button></span></div></div></div><div class="overflow-y-auto p-4" dir="ltr"><code class="whitespace-pre! language-bash"><span><span>npx degit codershub-ai/restifiedts my-api-tests
-</span><span>cd</span><span> my-api-tests
-npm install
-npm </span><span>test</span><span>
-</span></span></code></div></div></pre>
-
----
-
-### 📊 Sample Report
-
-* 📘 Mocha HTML Reports
-* 📌 Request Logs (`logs/`)
-* 📎 Response Snapshots (`snapshots/`)
-* 📊 Diff Dashboards (soon)
-
----
-
-### 🌐 Roadmap Preview
-
-* [X] Fluent API chaining
-* [X] GraphQL + WebSocket support
-* [X] Dynamic JSON builder
-* [X] Retry and wait utils
-* [X] Tag-based test filtering
-* [ ] Swagger test stub generator
-* [ ] Plugin support for decorators + plugins
-* [ ] CI templates with Docker, GitHub Actions
-
 ## ✅ RestifiedTS Feature Implementation Tracker (2025)
 
 This document tracks the status of all features planned and implemented for the RestifiedTS framework.
